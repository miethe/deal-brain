--- conflicted
+++ resolved
@@ -31,20 +31,8 @@
 from fastapi.testclient import TestClient
 from sqlalchemy.ext.asyncio import AsyncSession, async_sessionmaker, create_async_engine
 
-<<<<<<< HEAD
-# Try to import aiosqlite
-AIOSQLITE_AVAILABLE = False
-try:
-    import aiosqlite  # noqa: F401
-
-    AIOSQLITE_AVAILABLE = True
-except ImportError:
-    # aiosqlite is not installed; tests will be skipped if unavailable
-    pass
-=======
 # Check if aiosqlite is available (required for sqlite+aiosqlite engine)
 AIOSQLITE_AVAILABLE = importlib.util.find_spec("aiosqlite") is not None
->>>>>>> 920eb40c
 
 
 # ==================== Fixtures ====================
