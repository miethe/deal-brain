--- conflicted
+++ resolved
@@ -42,12 +42,9 @@
 import { StorageProfileSelector } from "../forms/storage-profile-selector";
 import { getStorageMediumLabel } from "../../lib/component-catalog";
 import { measureInteraction, measureInteractionAsync, logRenderPerformance } from "../../lib/performance";
-<<<<<<< HEAD
 import { ColumnSelector, type ColumnDefinition } from "../ui/column-selector";
 import { useColumnPreferences } from "@/hooks/use-column-preferences";
-=======
 import { ShareButton } from "../share/share-button";
->>>>>>> f88b8532
 
 // ListingRow is just an alias for ListingRecord - all fields come from the API
 export type ListingRow = ListingRecord;
