--- conflicted
+++ resolved
@@ -1350,74 +1350,12 @@
                 )
 
             else:  # format == "json"
-<<<<<<< HEAD
-                # Generate JSON
-                export_data = {
-                    "collection": {
-                        "id": collection.id,
-                        "name": collection.name,
-                        "description": collection.description,
-                        "visibility": collection.visibility,
-                        "created_at": collection.created_at.isoformat(),
-                        "updated_at": collection.updated_at.isoformat(),
-                        "item_count": len(items),
-                    },
-                    "items": [
-                        {
-                            "id": item.id,
-                            "listing_id": item.listing_id,
-                            "status": item.status,
-                            "notes": item.notes,
-                            "position": item.position,
-                            "added_at": item.added_at.isoformat(),
-                            "updated_at": item.updated_at.isoformat(),
-                            "listing": (
-                                {
-                                    "id": item.listing.id,
-                                    "title": item.listing.title,
-                                    "price_usd": (
-                                        float(item.listing.price_usd)
-                                        if item.listing.price_usd is not None
-                                        else None
-                                    ),
-                                    "cpu": item.listing.cpu.name if item.listing.cpu else None,
-                                    "gpu": item.listing.gpu.name if item.listing.gpu else None,
-                                    "dollar_per_cpu_mark": (
-                                        float(item.listing.dollar_per_cpu_mark)
-                                        if item.listing.dollar_per_cpu_mark is not None
-                                        else None
-                                    ),
-                                    "score_composite": (
-                                        float(item.listing.score_composite)
-                                        if item.listing.score_composite is not None
-                                        else None
-                                    ),
-                                }
-                                if hasattr(item, "listing") and item.listing
-                                else None
-                            ),
-                        }
-                        for item in items
-                    ],
-                }
-=======
                 # Use ExportImportService for portable v1.0.0 JSON export
                 from ..services.export_import import ExportImportService
                 from datetime import datetime
->>>>>>> f88b8532
 
                 export_service = ExportImportService(session)
 
-<<<<<<< HEAD
-                # Return JSON file
-                return Response(
-                    content=json.dumps(export_data, indent=2),
-                    media_type="application/json",
-                    headers={
-                        "Content-Disposition": f'attachment; filename="collection_{collection_id}.json"'
-                    },
-                )
-=======
                 try:
                     # Export using v1.0.0 portable schema
                     portable_export = await export_service.export_collection_as_json(
@@ -1454,7 +1392,6 @@
                         status_code=status.HTTP_500_INTERNAL_SERVER_ERROR,
                         detail=f"Export failed: {str(e)}"
                     )
->>>>>>> f88b8532
 
         except PermissionError as e:
             # Not owner
