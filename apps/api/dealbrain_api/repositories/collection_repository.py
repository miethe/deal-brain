--- conflicted
+++ resolved
@@ -43,13 +43,8 @@
         self,
         user_id: int,
         name: str,
-<<<<<<< HEAD
         description: Optional[str] = None,
         visibility: str = "private",
-=======
-        description: str | None = None,
-        visibility: str = "private"
->>>>>>> f88b8532
     ) -> Collection:
         """Create a new collection.
 
@@ -77,16 +72,11 @@
         return collection
 
     async def get_collection_by_id(
-<<<<<<< HEAD
-        self, collection_id: int, user_id: Optional[int] = None, load_items: bool = False
+        self,
+        collection_id: int,
+        user_id: Optional[int] = None,
+        load_items: bool = False
     ) -> Optional[Collection]:
-=======
-        self,
-        collection_id: int,
-        user_id: int | None = None,
-        load_items: bool = False
-    ) -> Collection | None:
->>>>>>> f88b8532
         """Get collection by ID with optional ownership check and item loading.
 
         Args:
@@ -101,9 +91,6 @@
         options = [joinedload(Collection.user)]
 
         if load_items:
-<<<<<<< HEAD
-            options.append(selectinload(Collection.items).joinedload(CollectionItem.listing))
-=======
             # Eager load collection items with all listing relationships to prevent N+1 queries
             items_loader = selectinload(Collection.items)
             listing_loader = items_loader.joinedload(CollectionItem.listing)
@@ -119,7 +106,6 @@
             listing_loader.joinedload("secondary_storage_profile")
 
             options.append(items_loader)
->>>>>>> f88b8532
 
         stmt = select(Collection).options(*options).where(Collection.id == collection_id)
 
@@ -139,17 +125,10 @@
         self,
         collection_id: int,
         user_id: int,
-<<<<<<< HEAD
         name: Optional[str] = None,
         description: Optional[str] = None,
         visibility: Optional[str] = None,
     ) -> Optional[Collection]:
-=======
-        name: str | None = None,
-        description: str | None = None,
-        visibility: str | None = None
-    ) -> Collection | None:
->>>>>>> f88b8532
         """Update collection metadata.
 
         Validates ownership before allowing updates. Only the collection owner can update.
@@ -232,9 +211,6 @@
         options = []
 
         if load_items:
-<<<<<<< HEAD
-            options.append(selectinload(Collection.items).joinedload(CollectionItem.listing))
-=======
             # Eager load collection items with all listing relationships to prevent N+1 queries
             items_loader = selectinload(Collection.items)
             listing_loader = items_loader.joinedload(CollectionItem.listing)
@@ -250,7 +226,6 @@
             listing_loader.joinedload("secondary_storage_profile")
 
             options.append(items_loader)
->>>>>>> f88b8532
 
         stmt = (
             select(Collection)
@@ -271,13 +246,8 @@
         collection_id: int,
         listing_id: int,
         status: str = "undecided",
-<<<<<<< HEAD
         notes: Optional[str] = None,
         position: Optional[int] = None,
-=======
-        notes: str | None = None,
-        position: int | None = None
->>>>>>> f88b8532
     ) -> CollectionItem:
         """Add item to collection with deduplication.
 
@@ -326,17 +296,10 @@
     async def update_item(
         self,
         item_id: int,
-<<<<<<< HEAD
         status: Optional[str] = None,
         notes: Optional[str] = None,
         position: Optional[int] = None,
     ) -> Optional[CollectionItem]:
-=======
-        status: str | None = None,
-        notes: str | None = None,
-        position: int | None = None
-    ) -> CollectionItem | None:
->>>>>>> f88b8532
         """Update collection item.
 
         Args:
@@ -393,15 +356,11 @@
         return True
 
     async def get_collection_items(
-<<<<<<< HEAD
-        self, collection_id: int, load_listings: bool = True
-=======
         self,
         collection_id: int,
         load_listings: bool = True,
-        limit: int | None = None,
+        limit: Optional[int] = None,
         offset: int = 0
->>>>>>> f88b8532
     ) -> list[CollectionItem]:
         """Get items in collection with optional listing data and pagination.
 
@@ -449,9 +408,6 @@
         result = await self.session.execute(stmt)
         return list(result.unique().scalars().all())
 
-<<<<<<< HEAD
-    async def check_item_exists(self, collection_id: int, listing_id: int) -> bool:
-=======
     async def get_collection_items_count(self, collection_id: int) -> int:
         """Get total count of items in a collection.
 
@@ -473,7 +429,6 @@
         collection_id: int,
         listing_id: int
     ) -> bool:
->>>>>>> f88b8532
         """Check if listing already exists in collection.
 
         Args:
