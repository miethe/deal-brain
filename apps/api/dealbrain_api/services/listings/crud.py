--- conflicted
+++ resolved
@@ -214,7 +214,6 @@
         ruleset_id=listing.ruleset_id,
     )
 
-<<<<<<< HEAD
     # Publish SSE event
     await publish_event(
         EventType.LISTING_UPDATED,
@@ -224,10 +223,8 @@
             "timestamp": datetime.utcnow().isoformat(),
         },
     )
-=======
     # Invalidate card image cache if price or components changed
     await _invalidate_card_cache_if_needed(session, listing, payload)
->>>>>>> f88b8532
 
     return listing
 
@@ -291,7 +288,6 @@
 
     await session.flush()
 
-<<<<<<< HEAD
     # Publish SSE event
     await publish_event(
         EventType.LISTING_UPDATED,
@@ -316,10 +312,8 @@
     }
 
     should_queue_recalc = bool(set(changed_fields) & async_recalc_fields)
-=======
     # Invalidate card image cache if price or components changed
     await _invalidate_card_cache_if_needed(session, listing, fields)
->>>>>>> f88b8532
 
     if run_metrics:
         # Only apply metrics if listing has a price
@@ -450,13 +444,11 @@
         listing_id=listing_id,
     )
 
-<<<<<<< HEAD
     # Publish SSE event
     await publish_event(
         EventType.LISTING_DELETED,
         {"listing_id": listing_id, "timestamp": datetime.utcnow().isoformat()},
     )
-=======
 
 async def _invalidate_card_cache_if_needed(
     session: AsyncSession,
@@ -503,5 +495,4 @@
             "listing.card_cache_invalidation_failed",
             listing_id=listing.id,
             error=str(e),
-        )
->>>>>>> f88b8532
+        )