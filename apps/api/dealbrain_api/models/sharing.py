--- conflicted
+++ resolved
@@ -242,15 +242,11 @@
     )
 
     id: Mapped[int] = mapped_column(Integer, primary_key=True)
-<<<<<<< HEAD
-    user_id: Mapped[int] = mapped_column(ForeignKey("user.id", ondelete="CASCADE"), nullable=False)
-=======
     user_id: Mapped[int] = mapped_column(
         ForeignKey("user.id", ondelete="CASCADE"),
         nullable=False,
         index=True
     )
->>>>>>> f88b8532
     name: Mapped[str] = mapped_column(String(100), nullable=False)
     description: Mapped[Optional[str]] = mapped_column(Text, nullable=True)
     visibility: Mapped[str] = mapped_column(String(20), default="private", nullable=False)
